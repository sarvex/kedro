import tarfile
import textwrap
from pathlib import Path

import pytest
import toml
from click.testing import CliRunner

from kedro.framework.cli.pipeline import _get_sdist_name

PIPELINE_NAME = "my_pipeline"

LETTER_ERROR = "It must contain only letters, digits, and/or underscores."
FIRST_CHAR_ERROR = "It must start with a letter or underscore."
TOO_SHORT_ERROR = "It must be at least 2 characters long."


@pytest.mark.usefixtures("chdir_to_dummy_project", "patch_log", "cleanup_dist")
class TestPipelinePackageCommand:
    def assert_sdist_contents_correct(
        self, sdist_location, package_name=PIPELINE_NAME, version="0.1"
    ):
        sdist_name = _get_sdist_name(name=package_name, version=version)
        sdist_file = sdist_location / sdist_name
        assert sdist_file.is_file()
        assert len(list(sdist_location.iterdir())) == 1

        with tarfile.open(sdist_file, "r") as tar:
            sdist_contents = set(tar.getnames())

        expected_files = {
            f"{package_name}-{version}/{package_name}/__init__.py",
            f"{package_name}-{version}/{package_name}/README.md",
            f"{package_name}-{version}/{package_name}/nodes.py",
            f"{package_name}-{version}/{package_name}/pipeline.py",
            f"{package_name}-{version}/{package_name}/config/parameters/{package_name}.yml",
            f"{package_name}-{version}/tests/__init__.py",
            f"{package_name}-{version}/tests/test_pipeline.py",
        }
        assert expected_files <= sdist_contents

    @pytest.mark.parametrize(
        "options,package_name,success_message",
        [
            ([], PIPELINE_NAME, f"`dummy_package.pipelines.{PIPELINE_NAME}` packaged!"),
            (
                ["--alias", "alternative"],
                "alternative",
                f"`dummy_package.pipelines.{PIPELINE_NAME}` packaged as `alternative`!",
            ),
        ],
    )
    def test_package_pipeline(
        self,
        fake_repo_path,
        fake_project_cli,
        options,
        package_name,
        success_message,
        fake_metadata,
    ):
        result = CliRunner().invoke(
            fake_project_cli, ["pipeline", "create", PIPELINE_NAME], obj=fake_metadata
        )
        assert result.exit_code == 0
        result = CliRunner().invoke(
            fake_project_cli,
            ["pipeline", "package", f"pipelines.{PIPELINE_NAME}"] + options,
            obj=fake_metadata,
        )

        assert result.exit_code == 0
        assert success_message in result.output

        sdist_location = fake_repo_path / "dist"
        assert f"Location: {sdist_location}" in result.output

        self.assert_sdist_contents_correct(
            sdist_location=sdist_location, package_name=package_name, version="0.1"
        )

    def test_pipeline_package_same_name_as_package_name(
        self, fake_metadata, fake_project_cli, fake_repo_path
    ):
        """Create modular pipeline with the same name as the
        package name, then package as is. The command should run
        and the resulting wheel should have all expected contents.
        """
        pipeline_name = fake_metadata.package_name
        result = CliRunner().invoke(
            fake_project_cli, ["pipeline", "create", pipeline_name], obj=fake_metadata
        )
        assert result.exit_code == 0

        result = CliRunner().invoke(
            fake_project_cli,
            ["pipeline", "package", f"pipelines.{pipeline_name}"],
            obj=fake_metadata,
        )
        sdist_location = fake_repo_path / "dist"

        assert result.exit_code == 0
        assert f"Location: {sdist_location}" in result.output
        self.assert_sdist_contents_correct(
            sdist_location=sdist_location, package_name=pipeline_name
        )

    def test_pipeline_package_same_name_as_package_name_alias(
        self, fake_metadata, fake_project_cli, fake_repo_path
    ):
        """Create modular pipeline, then package under alias
        the same name as the package name. The command should run
        and the resulting wheel should have all expected contents.
        """
        alias = fake_metadata.package_name
        result = CliRunner().invoke(
            fake_project_cli, ["pipeline", "create", PIPELINE_NAME], obj=fake_metadata
        )
        assert result.exit_code == 0

        result = CliRunner().invoke(
            fake_project_cli,
            ["pipeline", "package", f"pipelines.{PIPELINE_NAME}", "--alias", alias],
            obj=fake_metadata,
        )
        sdist_location = fake_repo_path / "dist"

        assert result.exit_code == 0
        assert f"Location: {sdist_location}" in result.output
        self.assert_sdist_contents_correct(
            sdist_location=sdist_location, package_name=alias
        )

    @pytest.mark.parametrize("existing_dir", [True, False])
    def test_pipeline_package_to_destination(
        self, fake_project_cli, existing_dir, tmp_path, fake_metadata
    ):
        destination = (tmp_path / "in" / "here").resolve()
        if existing_dir:
            destination.mkdir(parents=True)

        result = CliRunner().invoke(
            fake_project_cli, ["pipeline", "create", PIPELINE_NAME], obj=fake_metadata
        )
        assert result.exit_code == 0
        result = CliRunner().invoke(
            fake_project_cli,
            [
                "pipeline",
                "package",
                f"pipelines.{PIPELINE_NAME}",
                "--destination",
                str(destination),
            ],
            obj=fake_metadata,
        )

        assert result.exit_code == 0
        success_message = (
            f"`dummy_package.pipelines.{PIPELINE_NAME}` packaged! "
            f"Location: {destination}"
        )
        assert success_message in result.output

        self.assert_sdist_contents_correct(sdist_location=destination)

    def test_pipeline_package_overwrites_sdist(
        self, fake_project_cli, tmp_path, fake_metadata
    ):
        destination = (tmp_path / "in" / "here").resolve()
        destination.mkdir(parents=True)
        sdist_file = destination / _get_sdist_name(name=PIPELINE_NAME, version="0.1")
        sdist_file.touch()

        result = CliRunner().invoke(
            fake_project_cli, ["pipeline", "create", PIPELINE_NAME], obj=fake_metadata
        )
        assert result.exit_code == 0
        result = CliRunner().invoke(
            fake_project_cli,
            [
                "pipeline",
                "package",
                f"pipelines.{PIPELINE_NAME}",
                "--destination",
                str(destination),
            ],
            obj=fake_metadata,
        )
        assert result.exit_code == 0

        warning_message = f"Package file {sdist_file} will be overwritten!"
        success_message = (
            f"`dummy_package.pipelines.{PIPELINE_NAME}` packaged! "
            f"Location: {destination}"
        )
        assert warning_message in result.output
        assert success_message in result.output

        self.assert_sdist_contents_correct(sdist_location=destination)

    @pytest.mark.parametrize(
        "bad_alias,error_message",
        [
            ("bad name", LETTER_ERROR),
            ("bad%name", LETTER_ERROR),
            ("1bad", FIRST_CHAR_ERROR),
            ("a", TOO_SHORT_ERROR),
        ],
    )
    def test_package_pipeline_bad_alias(
        self, fake_project_cli, bad_alias, error_message
    ):
        result = CliRunner().invoke(
            fake_project_cli,
            ["pipeline", "package", f"pipelines.{PIPELINE_NAME}", "--alias", bad_alias],
        )
        assert result.exit_code
        assert error_message in result.output

    def test_package_pipeline_invalid_module_path(self, fake_project_cli):
        result = CliRunner().invoke(
            fake_project_cli, ["pipeline", "package", f"pipelines/{PIPELINE_NAME}"]
        )
        error_message = (
            "The pipeline location you provided is not a valid Python module path"
        )

        assert result.exit_code
        assert error_message in result.output

    def test_package_pipeline_no_config(
        self, fake_repo_path, fake_project_cli, fake_metadata
    ):
        version = "0.1"
        result = CliRunner().invoke(
            fake_project_cli,
            ["pipeline", "create", PIPELINE_NAME, "--skip-config"],
            obj=fake_metadata,
        )
        assert result.exit_code == 0
        result = CliRunner().invoke(
            fake_project_cli,
            ["pipeline", "package", f"pipelines.{PIPELINE_NAME}"],
            obj=fake_metadata,
        )

        assert result.exit_code == 0
        assert f"`dummy_package.pipelines.{PIPELINE_NAME}` packaged!" in result.output

        sdist_location = fake_repo_path / "dist"
        assert f"Location: {sdist_location}" in result.output

        # the sdist contents are slightly different (config shouldn't be included),
        # which is why we can't call self.assert_sdist_contents_correct here
        sdist_file = sdist_location / _get_sdist_name(
            name=PIPELINE_NAME, version=version
        )
        assert sdist_file.is_file()
        assert len(list((fake_repo_path / "dist").iterdir())) == 1

        with tarfile.open(sdist_file, "r") as tar:
            sdist_contents = set(tar.getnames())

        expected_files = {
            f"{PIPELINE_NAME}-{version}/{PIPELINE_NAME}/__init__.py",
            f"{PIPELINE_NAME}-{version}/{PIPELINE_NAME}/README.md",
            f"{PIPELINE_NAME}-{version}/{PIPELINE_NAME}/nodes.py",
            f"{PIPELINE_NAME}-{version}/{PIPELINE_NAME}/pipeline.py",
            f"{PIPELINE_NAME}-{version}/tests/__init__.py",
            f"{PIPELINE_NAME}-{version}/tests/test_pipeline.py",
        }
        assert expected_files <= sdist_contents
        assert f"{PIPELINE_NAME}/config/parameters.yml" not in sdist_contents

    def test_package_non_existing_pipeline_dir(
        self, fake_package_path, fake_project_cli, fake_metadata
    ):
        result = CliRunner().invoke(
            fake_project_cli,
            ["pipeline", "package", "pipelines.non_existing"],
            obj=fake_metadata,
        )
        assert result.exit_code == 1
        pipeline_dir = fake_package_path / "pipelines" / "non_existing"
        error_message = f"Error: Directory '{pipeline_dir}' doesn't exist."
        assert error_message in result.output

    def test_package_empty_pipeline_dir(
        self, fake_project_cli, fake_package_path, fake_metadata
    ):
        pipeline_dir = fake_package_path / "pipelines" / "empty_dir"
        pipeline_dir.mkdir()

        result = CliRunner().invoke(
            fake_project_cli,
            ["pipeline", "package", "pipelines.empty_dir"],
            obj=fake_metadata,
        )
        assert result.exit_code == 1
        error_message = f"Error: '{pipeline_dir}' is an empty directory."
        assert error_message in result.output

    def test_package_modular_pipeline_with_nested_parameters(
        self, fake_repo_path, fake_project_cli, fake_metadata
    ):
        """
        The setup for the test is as follows:

        Create two modular pipelines, to verify that only the parameter file with matching pipeline
        name will be packaged.

        Add a directory with a parameter file to verify that if a project has parameters structured
        like below, that the ones inside a directory with the pipeline name are packaged as well
        when calling `kedro pipeline package` for a specific pipeline.

        parameters
            └── retail
                └── params1.ym
        """
        CliRunner().invoke(
            fake_project_cli, ["pipeline", "create", "retail"], obj=fake_metadata
        )
        CliRunner().invoke(
            fake_project_cli,
            ["pipeline", "create", "retail_banking"],
            obj=fake_metadata,
        )
        nested_param_path = Path(
            fake_repo_path / "conf" / "base" / "parameters" / "retail"
        )
        nested_param_path.mkdir(parents=True, exist_ok=True)
        (nested_param_path / "params1.yml").touch()

        result = CliRunner().invoke(
            fake_project_cli,
            ["pipeline", "package", "pipelines.retail"],
            obj=fake_metadata,
        )

        assert result.exit_code == 0
        assert "`dummy_package.pipelines.retail` packaged!" in result.output

        sdist_location = fake_repo_path / "dist"
        assert f"Location: {sdist_location}" in result.output

        sdist_name = _get_sdist_name(name="retail", version="0.1")
        sdist_file = sdist_location / sdist_name
        assert sdist_file.is_file()
        assert len(list(sdist_location.iterdir())) == 1

        with tarfile.open(sdist_file, "r") as tar:
            sdist_contents = set(tar.getnames())

<<<<<<< HEAD
    def test_package_pipeline_with_deep_nested_parameters(
        self, fake_repo_path, fake_project_cli, fake_metadata
    ):
        CliRunner().invoke(
            fake_project_cli, ["pipeline", "create", "retail"], obj=fake_metadata
        )
        deep_nested_param_path = Path(
            fake_repo_path / "conf" / "base" / "parameters" / "deep" / "retail"
        )
        deep_nested_param_path.mkdir(parents=True, exist_ok=True)
        (deep_nested_param_path / "params1.yml").touch()

        deep_nested_param_path2 = Path(
            fake_repo_path / "conf" / "base" / "parameters" / "retail" / "deep"
        )
        deep_nested_param_path2.mkdir(parents=True, exist_ok=True)
        (deep_nested_param_path2 / "params1.yml").touch()

        deep_nested_param_path3 = Path(
            fake_repo_path / "conf" / "base" / "parameters" / "deep"
        )
        deep_nested_param_path3.mkdir(parents=True, exist_ok=True)
        (deep_nested_param_path3 / "retail.yml").touch()

        super_deep_nested_param_path = Path(
            fake_repo_path
            / "conf"
            / "base"
            / "parameters"
            / "a"
            / "b"
            / "c"
            / "d"
            / "retail"
        )
        super_deep_nested_param_path.mkdir(parents=True, exist_ok=True)
        (super_deep_nested_param_path / "params3.yml").touch()
        result = CliRunner().invoke(
            fake_project_cli, ["pipeline", "package", "retail"], obj=fake_metadata
        )

        assert result.exit_code == 0
        assert "Pipeline `retail` packaged!" in result.output

        wheel_location = fake_repo_path / "src" / "dist"
        assert f"Location: {wheel_location}" in result.output

        wheel_name = _get_wheel_name(name="retail", version="0.1")
        wheel_file = wheel_location / wheel_name
        assert wheel_file.is_file()
        assert len(list(wheel_location.iterdir())) == 1

        # pylint: disable=consider-using-with
        wheel_contents = set(ZipFile(str(wheel_file)).namelist())
        assert "retail/config/parameters/deep/retail/params1.yml" in wheel_contents
        assert "retail/config/parameters/retail/deep/params1.yml" in wheel_contents
        assert "retail/config/parameters/retail.yml" in wheel_contents
        assert "retail/config/parameters/deep/retail.yml" in wheel_contents
        assert "retail/config/parameters/a/b/c/d/retail/params3.yml" in wheel_contents

    def test_pipeline_package_version(
=======
        assert (
            "retail-0.1/retail/config/parameters/retail/params1.yml" in sdist_contents
        )
        assert "retail-0.1/retail/config/parameters/retail.yml" in sdist_contents
        assert (
            "retail-0.1/retail/config/parameters/retail_banking.yml"
            not in sdist_contents
        )

    def test_pipeline_package_default(
>>>>>>> 1b10e585
        self, fake_repo_path, fake_package_path, fake_project_cli, fake_metadata
    ):
        _pipeline_name = "data_engineering"

        pipelines_dir = fake_package_path / "pipelines" / _pipeline_name
        assert pipelines_dir.is_dir()

        result = CliRunner().invoke(
            fake_project_cli,
            ["pipeline", "package", f"pipelines.{_pipeline_name}"],
            obj=fake_metadata,
        )
        assert result.exit_code == 0

        # test for actual version
        sdist_location = fake_repo_path / "dist"
        sdist_name = _get_sdist_name(name=_pipeline_name, version="0.1")
        sdist_file = sdist_location / sdist_name

        assert sdist_file.is_file()
        assert len(list(sdist_location.iterdir())) == 1

    def test_pipeline_package_nested_module(
        self, fake_project_cli, fake_metadata, fake_repo_path, fake_package_path
    ):
        CliRunner().invoke(
            fake_project_cli, ["pipeline", "create", PIPELINE_NAME], obj=fake_metadata
        )

        nested_utils = fake_package_path / "pipelines" / PIPELINE_NAME / "utils"
        nested_utils.mkdir(parents=True)
        (nested_utils / "__init__.py").touch()
        (nested_utils / "useful.py").touch()

        result = CliRunner().invoke(
            fake_project_cli,
            ["pipeline", "package", f"pipelines.{PIPELINE_NAME}.utils"],
            obj=fake_metadata,
        )
        assert result.exit_code == 0

        sdist_location = fake_repo_path / "dist"
        sdist_name = _get_sdist_name(name="utils", version="0.1")
        sdist_file = sdist_location / sdist_name

        assert sdist_file.is_file()
        assert len(list(sdist_location.iterdir())) == 1

        with tarfile.open(sdist_file, "r") as tar:
            sdist_contents = set(tar.getnames())
        expected_files = {
            "utils-0.1/utils/__init__.py",
            "utils-0.1/utils/useful.py",
        }
        assert expected_files <= sdist_contents
        assert f"{PIPELINE_NAME}/pipeline.py" not in sdist_contents


@pytest.mark.usefixtures(
    "chdir_to_dummy_project", "patch_log", "cleanup_dist", "cleanup_pyproject_toml"
)
class TestPipelinePackageFromManifest:
    def test_pipeline_package_all(  # pylint: disable=too-many-locals
        self, fake_repo_path, fake_project_cli, fake_metadata, tmp_path, mocker
    ):
        # pylint: disable=import-outside-toplevel
        from kedro.framework.cli import pipeline

        spy = mocker.spy(pipeline, "_package_pipeline")
        pyproject_toml = fake_repo_path / "pyproject.toml"
        other_dest = tmp_path / "here"
        other_dest.mkdir()
        project_toml_str = textwrap.dedent(
            f"""
            [tool.kedro.pipeline.package]
            "pipelines.first" = {{destination = "{other_dest.as_posix()}"}}
            "pipelines.second" = {{alias = "ds", env = "local"}}
            "pipelines.third" = {{}}
            """
        )
        with pyproject_toml.open(mode="a") as file:
            file.write(project_toml_str)

        for name in ("first", "second", "third"):
            CliRunner().invoke(
                fake_project_cli, ["pipeline", "create", name], obj=fake_metadata
            )

        result = CliRunner().invoke(
            fake_project_cli, ["pipeline", "package", "--all"], obj=fake_metadata
        )

        assert result.exit_code == 0
        assert "Pipelines packaged!" in result.output
        assert spy.call_count == 3

        build_config = toml.loads(project_toml_str)
        package_manifest = build_config["tool"]["kedro"]["pipeline"]["package"]
        for pipeline_name, packaging_specs in package_manifest.items():
            expected_call = mocker.call(pipeline_name, fake_metadata, **packaging_specs)
            assert expected_call in spy.call_args_list

    def test_pipeline_package_all_empty_toml(
        self, fake_repo_path, fake_project_cli, fake_metadata, mocker
    ):
        # pylint: disable=import-outside-toplevel
        from kedro.framework.cli import pipeline

        spy = mocker.spy(pipeline, "_package_pipeline")
        pyproject_toml = fake_repo_path / "pyproject.toml"
        with pyproject_toml.open(mode="a") as file:
            file.write("\n[tool.kedro.pipeline.package]\n")

        result = CliRunner().invoke(
            fake_project_cli, ["pipeline", "package", "--all"], obj=fake_metadata
        )

        assert result.exit_code == 0
        expected_message = (
            "Nothing to package. Please update the `pyproject.toml` "
            "package manifest section."
        )
        assert expected_message in result.output
        assert not spy.called

    def test_invalid_toml(self, fake_repo_path, fake_project_cli, fake_metadata):
        pyproject_toml = fake_repo_path / "pyproject.toml"
        with pyproject_toml.open(mode="a") as file:
            file.write("what/toml?")

        result = CliRunner().invoke(
            fake_project_cli, ["pipeline", "package", "--all"], obj=fake_metadata
        )

        assert result.exit_code
        assert isinstance(result.exception, toml.TomlDecodeError)

    def test_pipeline_package_no_arg_provided(self, fake_project_cli, fake_metadata):
        result = CliRunner().invoke(
            fake_project_cli, ["pipeline", "package"], obj=fake_metadata
        )
        assert result.exit_code
        expected_message = (
            "Please specify a pipeline name or add '--all' to package all pipelines in "
            "the `pyproject.toml` package manifest section."
        )
        assert expected_message in result.output<|MERGE_RESOLUTION|>--- conflicted
+++ resolved
@@ -351,8 +351,15 @@
 
         with tarfile.open(sdist_file, "r") as tar:
             sdist_contents = set(tar.getnames())
-
-<<<<<<< HEAD
+        assert (
+            "retail-0.1/retail/config/parameters/retail/params1.yml" in sdist_contents
+        )
+        assert "retail-0.1/retail/config/parameters/retail.yml" in sdist_contents
+        assert (
+            "retail-0.1/retail/config/parameters/retail_banking.yml"
+            not in sdist_contents
+        )
+
     def test_package_pipeline_with_deep_nested_parameters(
         self, fake_repo_path, fake_project_cli, fake_metadata
     ):
@@ -414,18 +421,6 @@
         assert "retail/config/parameters/a/b/c/d/retail/params3.yml" in wheel_contents
 
     def test_pipeline_package_version(
-=======
-        assert (
-            "retail-0.1/retail/config/parameters/retail/params1.yml" in sdist_contents
-        )
-        assert "retail-0.1/retail/config/parameters/retail.yml" in sdist_contents
-        assert (
-            "retail-0.1/retail/config/parameters/retail_banking.yml"
-            not in sdist_contents
-        )
-
-    def test_pipeline_package_default(
->>>>>>> 1b10e585
         self, fake_repo_path, fake_package_path, fake_project_cli, fake_metadata
     ):
         _pipeline_name = "data_engineering"
