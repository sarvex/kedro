--- conflicted
+++ resolved
@@ -10,11 +10,8 @@
 | Type                        | Description                                          | Location                          |
 | --------------------------- | ---------------------------------------------------- | --------------------------------- |
 | `plotly.JSONDataSet` | Works with plotly graph object Figures (saves as json file) | `kedro.extras.datasets.plotly` |
-<<<<<<< HEAD
+| `pandas.GenericDataSet` | Provides a 'best effort' facility to read / write any format provided by the `pandas` library | `kedro.extras.datasets.pandas` |
 | `spark.DeltaTableDataSet` | Dataset designed to handle Delta Lake Tables and their CRUD-style operations, including `update`, `merge` and `delete` | `kedro.extras.datasets.spark` |
-=======
-| `pandas.GenericDataSet` | Provides a 'best effort' facility to read / write any format provided by the `pandas` library | `kedro.extras.datasets.pandas` |
->>>>>>> 0bcf81ae
 
 ## Bug fixes and other changes
 * Fixed an issue where `kedro new --config config.yml` was ignoring the config file when `prompts.yml` didn't exist.
