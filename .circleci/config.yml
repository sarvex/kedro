--- conflicted
+++ resolved
@@ -327,11 +327,7 @@
               if ./tools/circleci/check-no-version-pypi.sh "${KEDRO_VERSION}"
               then
                   echo "Starting the release of Kedro ${KEDRO_VERSION}!"
-<<<<<<< HEAD
-                  ./tools/circleci/circle-release.sh github/quantumblacklabs/kedro
-=======
                   ./tools/circleci/circle-release.sh github/kedro-org/kedro
->>>>>>> 0c7d98d1
               else
                   echo "Kedro version ${KEDRO_VERSION} already exists on PyPI, skipping..."
               fi
@@ -416,11 +412,7 @@
             fi
       - run:
           name: Tag and publish release on Github
-<<<<<<< HEAD
-          command: ./tools/circleci/github_scripts/release.sh quantumblacklabs kedro ${GITHUB_TAGGING_TOKEN} ${KEDRO_VERSION}
-=======
           command: ./tools/circleci/github_scripts/release.sh kedro-org kedro ${GITHUB_TAGGING_TOKEN} ${KEDRO_VERSION}
->>>>>>> 0c7d98d1
       - run:
           name: Publish to PyPI
           command: |
@@ -445,11 +437,7 @@
           name: Trigger kedro-viz build
           command: |
             curl --location --request POST \
-<<<<<<< HEAD
-              --url https://circleci.com/api/v2/project/github/quantumblacklabs/kedro-viz/pipeline \
-=======
               --url https://circleci.com/api/v2/project/github/kedro-org/kedro-viz/pipeline \
->>>>>>> 0c7d98d1
               --header "Circle-Token: $CIRCLE_VIZ_BUILD_TOKEN" \
               --header 'content-type: application/json' \
               --data '{"branch":"main"}'
