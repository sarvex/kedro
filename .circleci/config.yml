--- conflicted
+++ resolved
@@ -491,11 +491,6 @@
             - win_pip_compile_38
             - win_pip_compile_39
             - win_unit_tests_37
-<<<<<<< HEAD
-            # Skipped due to `pywin32 is in an unsupported or invalid wheel`
-            # - win_e2e_tests_36
-=======
->>>>>>> 86b0eba4
             # Skipped due to Windows fatal exception: stack overflow
             # - win_unit_tests_38
             # - win_unit_tests_39
